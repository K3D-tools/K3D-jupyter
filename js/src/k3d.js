--- conflicted
+++ resolved
@@ -430,15 +430,12 @@
         this.K3DInstance.setGridColor(this.model.get('grid_color'));
     },
 
-<<<<<<< HEAD
+
     _setLabelColor: function () {
         this.K3DInstance.setLabelColor(this.model.get('label_color'));
     },
 
     _setFps: function () {
-=======
-    _setFps() {
->>>>>>> 1ebcb934
         this.K3DInstance.setFps(this.model.get('fps'));
     },
 
