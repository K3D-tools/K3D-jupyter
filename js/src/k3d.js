// jshint maxstatements:false

const widgets = require('@jupyter-widgets/base');
const _ = require('./lodash');
const K3D = require('./core/Core');
const TFEdit = require('./transferFunctionEditor');
const serialize = require('./core/lib/helpers/serialize');
const ThreeJsProvider = require('./providers/threejs/provider');

const semverRange = require('./version').version;

const objectsList = {};
const chunkList = {};
const plotsList = [];

require('es6-promise');

function runOnEveryPlot(id, cb) {
    plotsList.forEach((plot) => {
        if (plot.model.get('object_ids').indexOf(id) !== -1) {
            cb(plot, plot.K3DInstance.getObjectById(id));
        }
    });
}

const ChunkModel = widgets.WidgetModel.extend({
    defaults: _.extend(_.result({}, 'widgets.WidgetModel.prototype.defaults'), {
        _model_name: 'ChunkModel',
        _model_module: 'k3d',
        _model_module_version: semverRange,
    }),

    initialize() {
        const chunk = arguments[0];

        widgets.WidgetModel.prototype.initialize.apply(this, arguments);

        this.on('change', this._change, this);

        chunkList[chunk.id] = this;
    },

    _change() {
        const chunk = this.attributes;

        Object.keys(objectsList).forEach((id) => {
            if (objectsList[id].attributes.type === 'VoxelsGroup') {
                runOnEveryPlot(objectsList[id].attributes.id, (plot, objInstance) => {
                    objInstance.updateChunk(chunk);
                });
            }
        });
    },
}, {
    serializers: _.extend({
        voxels: serialize,
        coord: serialize,
    }, widgets.WidgetModel.serializers),
});

const ObjectModel = widgets.WidgetModel.extend({
    defaults: _.extend(_.result({}, 'widgets.WidgetModel.prototype.defaults'), {
        _model_name: 'ObjectModel',
        _view_name: 'ObjectView',
        _model_module: 'k3d',
        _view_module: 'k3d',
        _model_module_version: semverRange,
        _view_module_version: semverRange,
    }),

    initialize() {
        const obj = arguments[0];

        widgets.WidgetModel.prototype.initialize.apply(this, arguments);

        this.on('change', this._change, this);
        this.on('msg:custom', function (msg) {
            let property;

            if (msg.msg_type === 'fetch') {
                property = this.get(msg.field);

                // hack because of https://github.com/jashkenas/underscore/issues/2692
                if (_.isObject(property)) {
                    property.t = Math.random();
                }

                if (property.data && property.shape) {
                    property.compression_level = this.attributes.compression_level;
                }

                this.save(msg.field, property);
            }

            if (msg.msg_type === 'shadow_map_update' && this.get('type') === 'Volume') {
                runOnEveryPlot(this.get('id'), (plot, objInstance) => {
                    objInstance.refreshLightMap(msg.direction);
                    plot.K3DInstance.render();
                });
            }
        }, this);

        objectsList[obj.id] = this;
    },

    _change(c) {
        plotsList.forEach(function (plot) {
            plot.refreshObject(this, c.changed);
        }, this);
    },
}, {
    serializers: _.extend({
        model_matrix: serialize,
        positions: serialize,
        scalar_field: serialize,
        alpha_coef: serialize,
        shadow: serialize,
        shadow_res: serialize,
        shadow_delay: serialize,
        ray_samples_count: serialize,
        focal_plane: serialize,
        focal_length: serialize,
        gradient_step: serialize,
        color_map: serialize,
        samples: serialize,
        color_range: serialize,
        attribute: serialize,
        triangles_attribute: serialize,
        vertices: serialize,
        indices: serialize,
        colors: serialize,
        origins: serialize,
        vectors: serialize,
        opacity: serialize,
        opacities: serialize,
        point_size: serialize,
        width: serialize,
        shader: serialize,
        wireframe: serialize,
        radial_segments: serialize,
        color: serialize,
        flat_shading: serialize,
        heights: serialize,
        mesh_detail: serialize,
        voxels: serialize,
        voxels_group: serialize,
        sparse_voxels: serialize,
        space_size: serialize,
        volume: serialize,
        opacity_function: serialize,
        text: serialize,
        size: serialize,
        position: serialize,
        puv: serialize,
        visible: serialize,
        uvs: serialize,
        volume_bounds: serialize,
        spacings_x: serialize,
        spacings_y: serialize,
        spacings_z: serialize,
    }, widgets.WidgetModel.serializers),
});

const ObjectView = widgets.WidgetView.extend({});

const PlotModel = widgets.DOMWidgetModel.extend({
    defaults: _.extend(_.result({}, 'widgets.DOMWidgetModel.prototype.defaults'), {
        _model_name: 'PlotModel',
        _view_name: 'PlotView',
        _model_module: 'k3d',
        _view_module: 'k3d',
        _model_module_version: semverRange,
        _view_module_version: semverRange,
    }),
});

// Custom View. Renders the widget model.
const PlotView = widgets.DOMWidgetView.extend({
    render() {
        const containerEnvelope = window.document.createElement('div');
        const container = window.document.createElement('div');

        containerEnvelope.style.cssText = [
            `height:${this.model.get('height')}px`,
            'position: relative',
        ].join(';');

        container.style.cssText = [
            'width: 100%',
            'height: 100%',
            'position: relative',
        ].join(';');

        containerEnvelope.appendChild(container);
        this.el.appendChild(containerEnvelope);

        this.container = container;
        this.on('displayed', this._init, this);
    },

    remove() {
        _.pull(plotsList, this);
        this.K3DInstance.off(this.K3DInstance.events.CAMERA_CHANGE, this.cameraChangeId);
        this.K3DInstance.off(this.K3DInstance.events.OBJECT_CHANGE, this.GUIObjectChanges);
        this.K3DInstance.off(this.K3DInstance.events.PARAMETERS_CHANGE, this.GUIParametersChanges);
        this.K3DInstance.off(this.K3DInstance.events.VOXELS_CALLBACK, this.voxelsCallback);
        this.K3DInstance.off(this.K3DInstance.events.OBJECT_HOVERED, this.objectHoverCallback);
        this.K3DInstance.off(this.K3DInstance.events.OBJECT_CLICKED, this.objectClickCallback);
    },

    _init() {
        const self = this;

        this.renderPromises = [];

        plotsList.push(this);

        this.model.lastCameraSync = (new Date()).getTime();

        this.model.on('msg:custom', function (obj) {
            const { model } = this;

            if (obj.msg_type === 'fetch_screenshot') {
                this.K3DInstance.getScreenshot(this.K3DInstance.parameters.screenshotScale, obj.only_canvas)
                    .then((canvas) => {
                        const data = canvas.toDataURL().split(',')[1];

                        model.save('screenshot', data, { patch: true });
                    });
            }

            if (obj.msg_type === 'fetch_snapshot') {
                model.save('snapshot', this.K3DInstance.getHTMLSnapshot(obj.compression_level), { patch: true });
            }

            if (obj.msg_type === 'start_auto_play') {
                this.K3DInstance.startAutoPlay();
            }

            if (obj.msg_type === 'stop_auto_play') {
                this.K3DInstance.stopAutoPlay();
            }

            if (obj.msg_type === 'reset_camera') {
                this.K3DInstance.resetCamera(obj.factor);
            }

            if (obj.msg_type === 'render') {
                if (self.renderPromises.length === 0) {
                    self.K3DInstance.refreshAfterObjectsChange(false, true);
                } else {
                    Promise.all(self.renderPromises).then((values) => {
                        self.K3DInstance.refreshAfterObjectsChange(false, true);

                        if (values.length === self.renderPromises.length) {
                            self.renderPromises = [];
                        }
                    });
                }
            }
        }, this);

        this.model.on('change:camera_auto_fit', this._setCameraAutoFit, this);
        this.model.on('change:lighting', this._setDirectionalLightingIntensity, this);
        this.model.on('change:time', this._setTime, this);
        this.model.on('change:grid_auto_fit', this._setGridAutoFit, this);
        this.model.on('change:grid_visible', this._setGridVisible, this);
        this.model.on('change:grid_color', this._setGridColor, this);
        this.model.on('change:label_color', this._setLabelColor, this);
        this.model.on('change:fps_meter', this._setFpsMeter, this);
        this.model.on('change:fps', this._setFps, this);
        this.model.on('change:screenshot_scale', this._setScreenshotScale, this);
        this.model.on('change:voxel_paint_color', this._setVoxelPaintColor, this);
        this.model.on('change:background_color', this._setBackgroundColor, this);
        this.model.on('change:grid', this._setGrid, this);
        this.model.on('change:auto_rendering', this._setAutoRendering, this);
        this.model.on('change:camera', this._setCamera, this);
        this.model.on('change:camera_animation', this._setCameraAnimation, this);
        this.model.on('change:clipping_planes', this._setClippingPlanes, this);
        this.model.on('change:object_ids', this._onObjectsListChange, this);
        this.model.on('change:menu_visibility', this._setMenuVisibility, this);
        this.model.on('change:colorbar_object_id', this._setColorMapLegend, this);
        this.model.on('change:colorbar_scientific', this._setColorbarScientific, this);
        this.model.on('change:rendering_steps', this._setRenderingSteps, this);
        this.model.on('change:axes', this._setAxes, this);
        this.model.on('change:camera_no_rotate', this._setCameraLock, this);
        this.model.on('change:camera_no_zoom', this._setCameraLock, this);
        this.model.on('change:camera_no_pan', this._setCameraLock, this);
        this.model.on('change:camera_rotate_speed', this._setCameraSpeeds, this);
        this.model.on('change:camera_zoom_speed', this._setCameraSpeeds, this);
        this.model.on('change:camera_pan_speed', this._setCameraSpeeds, this);
        this.model.on('change:camera_fov', this._setCameraFOV, this);
        this.model.on('change:camera_damping_factor', this._setCameraDampingFactor, this);
        this.model.on('change:axes_helper', this._setAxesHelper, this);
        this.model.on('change:snapshot_include_js', this._setSnapshotIncludeJs, this);
        this.model.on('change:name', this._setName, this);
        this.model.on('change:mode', this._setViewMode, this);
        this.model.on('change:camera_mode', this._setCameraMode, this);
        this.model.on('change:manipulate_mode', this._setManipulateMode, this);

        try {
            this.K3DInstance = new K3D(ThreeJsProvider, this.container, {
                antialias: this.model.get('antialias'),
                lighting: this.model.get('lighting'),
                cameraMode: this.model.get('camera_mode'),
                snapshotIncludeJs: this.model.get('snapshot_include_js'),
                backendVersion: this.model.get('_backend_version'),
                screenshotScale: this.model.get('screenshot_scale'),
                menuVisibility: this.model.get('menu_visibility'),
                cameraNoRotate: this.model.get('camera_no_rotate'),
                cameraNoZoom: this.model.get('camera_no_zoom'),
                cameraNoPan: this.model.get('camera_no_pan'),
                cameraRotateSpeed: this.model.get('camera_rotate_speed'),
                cameraZoomSpeed: this.model.get('camera_zoom_speed'),
                cameraPanSpeed: this.model.get('camera_pan_speed'),
                cameraDampingFactor: this.model.get('camera_damping_factor'),
                colorbarObjectId: this.model.get('colorbar_object_id'),
                cameraAnimation: this.model.get('camera_animation'),
                name: this.model.get('name'),
                axes: this.model.get('axes'),
                axesHelper: this.model.get('axes_helper'),
                grid: this.model.get('grid'),
                fps: this.model.get('fps'),
                autoRendering: this.model.get('auto_rendering'),
                gridVisible: this.model.get('grid_visible'),
                gridColor: this.model.get('grid_color'),
<<<<<<< HEAD
                clippingPlanes: this.model.get('clipping_planes'),
=======
                labelColor: this.model.get('label_color'),
>>>>>>> 6db75806
            });

            if (this.model.get('camera_auto_fit') === false) {
                this.K3DInstance.setCamera(this.model.get('camera'));
            }
        } catch (e) {
            console.log(e);
            return;
        }

        this.K3DInstance.setClearColor(this.model.get('background_color'));
        this.K3DInstance.setChunkList(chunkList);

        this._setCameraAutoFit();
        this._setGridAutoFit();
        this._setMenuVisibility();
        this._setVoxelPaintColor();

        this.model.get('object_ids').forEach(function (id) {
            this.renderPromises.push(this.K3DInstance.load({ objects: [objectsList[id].attributes] }));
        }, this);

        this.cameraChangeId = this.K3DInstance.on(this.K3DInstance.events.CAMERA_CHANGE, (control) => {
            if ((new Date()).getTime() - self.model.lastCameraSync > 200) {
                self.model.lastCameraSync = (new Date()).getTime();
                self.model.save('camera', control, { patch: true });
            }
        });

        this.GUIObjectChanges = this.K3DInstance.on(this.K3DInstance.events.OBJECT_CHANGE, (change) => {
            if (self.model._comm_live) {
                if (change.value.data && change.value.shape) {
                    change.value.compression_level = objectsList[change.id].attributes.compression_level;
                }

                objectsList[change.id].save(change.key, change.value, { patch: true });
            }
        });

        this.GUIParametersChanges = this.K3DInstance.on(this.K3DInstance.events.PARAMETERS_CHANGE, (change) => {
            self.model.save(change.key, change.value, { patch: true });
        });

        this.voxelsCallback = this.K3DInstance.on(this.K3DInstance.events.VOXELS_CALLBACK, (param) => {
            if (objectsList[param.object.K3DIdentifier]) {
                objectsList[param.object.K3DIdentifier].send({ msg_type: 'click_callback', coord: param.coord });
            }
        });

        this.objectHoverCallback = this.K3DInstance.on(this.K3DInstance.events.OBJECT_HOVERED, (param) => {
            if (objectsList[param.object.K3DIdentifier]) {
                objectsList[param.object.K3DIdentifier].send({
                    msg_type: 'hover_callback',
                    position: param.point.toArray(),
                    normal: param.face.normal.toArray(),
                    distance: param.distance,
                    face_index: param.faceIndex,
                    face: [param.face.a, param.face.b, param.face.c],
                    uv: param.uv,
                });
            }
        });

        this.objectClickCallback = this.K3DInstance.on(this.K3DInstance.events.OBJECT_CLICKED, (param) => {
            if (objectsList[param.object.K3DIdentifier]) {
                objectsList[param.object.K3DIdentifier].send({
                    msg_type: 'click_callback',
                    position: param.point.toArray(),
                    normal: param.face.normal.toArray(),
                    distance: param.distance,
                    face_index: param.faceIndex,
                    face: [param.face.a, param.face.b, param.face.c],
                    uv: param.uv,
                });
            }
        });
    },

    _setDirectionalLightingIntensity() {
        this.K3DInstance.setDirectionalLightingIntensity(this.model.get('lighting'));
    },

    _setTime() {
        if (this.K3DInstance.parameters.time !== this.model.get('time')) {
            this.renderPromises.push(this.K3DInstance.setTime(this.model.get('time')));
        }
    },

    _setCameraAutoFit() {
        this.K3DInstance.setCameraAutoFit(this.model.get('camera_auto_fit'));
    },

    _setGridAutoFit() {
        this.K3DInstance.setGridAutoFit(this.model.get('grid_auto_fit'));
    },

    _setGridVisible() {
        this.K3DInstance.setGridVisible(this.model.get('grid_visible'));
    },

    _setGridColor() {
        this.K3DInstance.setGridColor(this.model.get('grid_color'));
    },

    _setLabelColor() {
        this.K3DInstance.setLabelColor(this.model.get('label_color'));
    },

    _setFps() {
        this.K3DInstance.setFps(this.model.get('fps'));
    },

    _setFpsMeter() {
        this.K3DInstance.setFpsMeter(this.model.get('fps_meter'));
    },

    _setScreenshotScale() {
        this.K3DInstance.setScreenshotScale(this.model.get('screenshot_scale'));
    },

    _setVoxelPaintColor() {
        this.K3DInstance.setVoxelPaint(this.model.get('voxel_paint_color'));
    },

    _setBackgroundColor() {
        this.K3DInstance.setClearColor(this.model.get('background_color'));
    },

    _setGrid() {
        this.K3DInstance.setGrid(this.model.get('grid'));
    },

    _setAutoRendering() {
        this.K3DInstance.setAutoRendering(this.model.get('auto_rendering'));
    },

    _setMenuVisibility() {
        this.K3DInstance.setMenuVisibility(this.model.get('menu_visibility'));
    },

    _setColorMapLegend() {
        this.K3DInstance.setColorMapLegend(this.model.get('colorbar_object_id'));
    },

    _setColorbarScientific() {
        this.K3DInstance.setColorbarScientific(this.model.get('colorbar_scientific'));
    },

    _setCamera() {
        this.K3DInstance.setCamera(this.model.get('camera'));
    },

    _setCameraAnimation() {
        this.K3DInstance.setCameraAnimation(this.model.get('camera_animation'));
    },

    _setRenderingSteps() {
        this.K3DInstance.setRenderingSteps(this.model.get('rendering_steps'));
    },

    _setAxes() {
        this.K3DInstance.setAxes(this.model.get('axes'));
    },

    _setName() {
        this.K3DInstance.setName(this.model.get('name'));
    },

    _setViewMode() {
        this.K3DInstance.setViewMode(this.model.get('mode'));
    },

    _setCameraMode() {
        this.K3DInstance.setCameraMode(this.model.get('camera_mode'));
    },

    _setManipulateMode() {
        this.K3DInstance.setManipulateMode(this.model.get('manipulate_mode'));
    },

    _setAxesHelper() {
        this.K3DInstance.setAxesHelper(this.model.get('axes_helper'));
    },

    _setSnapshotIncludeJs() {
        this.K3DInstance.setSnapshotIncludeJs(this.model.get('snapshot_include_js'));
    },

    _setCameraLock() {
        this.K3DInstance.setCameraLock(
            this.model.get('camera_no_rotate'),
            this.model.get('camera_no_zoom'),
            this.model.get('camera_no_pan'),
        );
    },

    _setCameraSpeeds() {
        this.K3DInstance.setCameraSpeeds(
            this.model.get('camera_rotate_speed'),
            this.model.get('camera_zoom_speed'),
            this.model.get('camera_pan_speed'),
        );
    },

    _setCameraFOV() {
        this.K3DInstance.setCameraFOV(this.model.get('camera_fov'));
    },

    _setCameraDampingFactor() {
        this.K3DInstance.setCameraDampingFactor(this.model.get('camera_damping_factor'));
    },

    _setClippingPlanes() {
        this.K3DInstance.setClippingPlanes(this.model.get('clipping_planes'));
    },

    _onObjectsListChange() {
        const oldObjectId = this.model.previous('object_ids');
        const newObjectId = this.model.get('object_ids');

        _.difference(oldObjectId, newObjectId).forEach(function (id) {
            this.renderPromises.push(this.K3DInstance.removeObject(id));
        }, this);

        _.difference(newObjectId, oldObjectId).forEach(function (id) {
            this.renderPromises.push(this.K3DInstance.load({ objects: [objectsList[id].attributes] }));
        }, this);
    },

    refreshObject(obj, changed) {
        if (this.model.get('object_ids').indexOf(obj.get('id')) !== -1) {
            this.renderPromises.push(this.K3DInstance.reload(objectsList[obj.get('id')].attributes, changed));
        }
    },

    processPhosphorMessage(msg) {
        widgets.DOMWidgetView.prototype.processPhosphorMessage.call(this, msg);

        switch (msg.type) {
            case 'after-attach':
                this.el.addEventListener('contextmenu', this, true);
                break;
            case 'before-detach':
                this.el.removeEventListener('contextmenu', this, true);
                break;
            case 'resize':
                this.handleResize(msg);
                break;
            default:
                break;
        }
    },

    handleEvent(event) {
        switch (event.type) {
            case 'contextmenu':
                this.handleContextMenu(event);
                break;
            default:
                widgets.DOMWidgetView.prototype.handleEvent.call(this, event);
                break;
        }
    },

    handleContextMenu(event) {
        // Cancel context menu if on renderer:
        if (this.container.contains(event.target)) {
            event.preventDefault();
            event.stopPropagation();
        }
    },

    handleResize() {
        if (this.K3DInstance) {
            this.K3DInstance.resizeHelper();
        }
    },
});

module.exports = {
    ChunkModel,
    PlotModel,
    PlotView,
    ObjectModel,
    ObjectView,
    ThreeJsProvider,
    TransferFunctionEditor: TFEdit.transferFunctionEditor,
    TransferFunctionModel: TFEdit.transferFunctionModel,
    TransferFunctionView: TFEdit.transferFunctionView,
    K3D,
};<|MERGE_RESOLUTION|>--- conflicted
+++ resolved
@@ -324,11 +324,8 @@
                 autoRendering: this.model.get('auto_rendering'),
                 gridVisible: this.model.get('grid_visible'),
                 gridColor: this.model.get('grid_color'),
-<<<<<<< HEAD
                 clippingPlanes: this.model.get('clipping_planes'),
-=======
                 labelColor: this.model.get('label_color'),
->>>>>>> 6db75806
             });
 
             if (this.model.get('camera_auto_fit') === false) {
