const THREE = require('three');
const _ = require('../../../lodash');
const Text = require('../objects/Text');
const Vectors = require('../objects/Vectors');
const MeshLine = require('../helpers/THREE.MeshLine')(THREE);
const { viewModes } = require('../../../core/lib/viewMode');
const { pow10ceil } = require('../../../core/lib/helpers/math');

let rebuildSceneDataPromises = null;

function generateAxesHelper(K3D, axesHelper) {
<<<<<<< HEAD
    var promises = [],
        colors = {
            'x': 0xff0000,
            'y': 0x0000ff,
            'z': 0x00ff00
        },
        directions = {
            'x': [1, 0, 0],
            'y': [0, 1, 0],
            'z': [0, 0, 1]
        },
        order = {
            'x': 0,
            'y': 1,
            'z': 2
        },
        labelColor = new THREE.Color(K3D.parameters.labelColor);

    ['x', 'y', 'z'].forEach(function (axis) {
        var label = new Text.create({
            'position': new THREE.Vector3().fromArray(directions[axis]).multiplyScalar(1.1).toArray(),
            'reference_point': 'cc',
            'color': labelColor,
            'text': K3D.parameters.axes[order[axis]],
            'size': 0.75
=======
    const promises = [];
    const colors = {
        x: 0xff0000,
        y: 0x0000ff,
        z: 0x00ff00,
    };
    const directions = {
        x: [1, 0, 0],
        y: [0, 1, 0],
        z: [0, 0, 1],
    };
    const order = {
        x: 0,
        y: 1,
        z: 2,
    };

    ['x', 'y', 'z'].forEach((axis) => {
        const label = Text.create({
            position: new THREE.Vector3().fromArray(directions[axis]).multiplyScalar(1.1).toArray(),
            reference_point: 'cc',
            color: 0x444444,
            text: K3D.parameters.axes[order[axis]],
            size: 0.75,
>>>>>>> 1ebcb934
        }, K3D, axesHelper);

        promises.push(label.then((obj) => {
            axesHelper[axis] = obj;
            axesHelper.scene.add(obj);
        }));
    });

    const arrows = Vectors.create({
        colors: { data: [colors.x, colors.x, colors.y, colors.y, colors.z, colors.z] },
        origins: { data: [0, 0, 0, 0, 0, 0, 0, 0, 0] },
        vectors: { data: [].concat(directions.x, directions.y, directions.z) },
        line_width: 0.05,
        head_size: 2.5,
    }, K3D);

    promises.push(arrows.then((obj) => {
        axesHelper.arrows = obj;
        axesHelper.scene.add(obj);
    }));

    return promises;
}

function ensureTwoTicksOnGrids(sceneBoundingBox, majorScale) {
    const size = sceneBoundingBox.getSize(new THREE.Vector3());

    ['x', 'y', 'z'].forEach((axis) => {
        const dist = size[axis] / majorScale;

        if (dist <= 2.0) {
            sceneBoundingBox.min[axis] -= (1.0 - dist / 2.0 + 0.0001) * majorScale;
            sceneBoundingBox.max[axis] += (1.0 - dist / 2.0 + 0.0001) * majorScale;
        }
    });
}

function getSceneBoundingBox() {
    /* jshint validthis:true */

    const sceneBoundingBox = new THREE.Box3();
    let objectBoundingBox;

    this.K3DObjects.traverse((object) => {
        let isK3DObject = false;
        let ref = object;

        while (ref.parent) {
            if (ref.K3DIdentifier) {
                isK3DObject = true;
                break;
            }

            ref = ref.parent;
        }

        if (isK3DObject
            && typeof (object.position.z) !== 'undefined'
            && (object.geometry || object.boundingBox)) {
            if (object.geometry && object.geometry.boundingBox) {
                objectBoundingBox = object.geometry.boundingBox.clone();
            } else if (object.boundingBox) {
                objectBoundingBox = object.boundingBox.clone();
            } else {
                console.log('Object without bbox');
                return;
            }

            objectBoundingBox.applyMatrix4(object.matrixWorld);
            sceneBoundingBox.union(objectBoundingBox);
        }
    });

    return sceneBoundingBox.isEmpty() ? null : sceneBoundingBox;
}

function generateEdgesPoints(box) {
    return {
        '-x+z': [
            new THREE.Vector3(box.min.x, box.min.y, box.max.z),
            new THREE.Vector3(box.min.x, box.max.y, box.max.z),
        ],
        '+y+z': [
            new THREE.Vector3(box.min.x, box.max.y, box.max.z),
            box.max,
        ],
        '+x+z': [
            new THREE.Vector3(box.max.x, box.min.y, box.max.z),
            box.max,
        ],
        '-y+z': [
            new THREE.Vector3(box.min.x, box.min.y, box.max.z),
            new THREE.Vector3(box.max.x, box.min.y, box.max.z),
        ],
        '-x-z': [
            box.min,
            new THREE.Vector3(box.min.x, box.max.y, box.min.z),
        ],
        '+y-z': [
            new THREE.Vector3(box.min.x, box.max.y, box.min.z),
            new THREE.Vector3(box.max.x, box.max.y, box.min.z),
        ],
        '+x-z': [
            new THREE.Vector3(box.max.x, box.min.y, box.min.z),
            new THREE.Vector3(box.max.x, box.max.y, box.min.z),
        ],
        '-y-z': [
            box.min,
            new THREE.Vector3(box.max.x, box.min.y, box.min.z),
        ],
        '-x+y': [
            new THREE.Vector3(box.min.x, box.max.y, box.min.z),
            new THREE.Vector3(box.min.x, box.max.y, box.max.z),
        ],
        '-x-y': [
            box.min,
            new THREE.Vector3(box.min.x, box.min.y, box.max.z),
        ],
        '+x+y': [
            new THREE.Vector3(box.max.x, box.max.y, box.min.z),
            box.max,
        ],
        '+x-y': [
            new THREE.Vector3(box.max.x, box.min.y, box.min.z),
            new THREE.Vector3(box.max.x, box.min.y, box.max.z),
        ],
    };
}

function cleanup(grids, gridScene) {
    Object.keys(grids.planes).forEach((axis) => {
        grids.planes[axis].forEach((plane) => {
            gridScene.remove(plane.obj);
            delete plane.obj;
        });
    });

    Object.keys(grids.labelsOnEdges).forEach((key) => {
        grids.labelsOnEdges[key].labels.forEach((label) => {
            label.onRemove();
        });
    });
}

function rebuildSceneData(K3D, grids, axesHelper, force) {
    /* jshint validthis:true, maxstatements:false */
    const that = this;

    if (rebuildSceneDataPromises) {
        return Promise.all(rebuildSceneDataPromises).then(() => rebuildSceneData.bind(that)(
            K3D,
            grids,
            axesHelper,
            force,
        ));
    }

<<<<<<< HEAD
    var promises = [],
        fullSceneBoundingBox,
        fullSceneDiameter,
        originalEdges,
        updateAxesHelper,
        extendedEdges,
        size,
        majorScale,
        minorScale,
        camDistance,
        sceneBoundingBox = new THREE.Box3().setFromArray(K3D.parameters.grid),
        extendedSceneBoundingBox,
        unitVectors = {
            'x': new THREE.Vector3(1.0, 0.0, 0.0),
            'y': new THREE.Vector3(0.0, 1.0, 0.0),
            'z': new THREE.Vector3(0.0, 0.0, 1.0)
        },
        gridColor = new THREE.Color(K3D.parameters.gridColor),
        labelColor = new THREE.Color(K3D.parameters.labelColor);
=======
    const promises = [];
    let originalEdges;
    let updateAxesHelper;
    let extendedEdges;
    let size;
    let majorScale;
    let minorScale;
    let sceneBoundingBox = new THREE.Box3().setFromArray(K3D.parameters.grid);
    let extendedSceneBoundingBox;
    const unitVectors = {
        x: new THREE.Vector3(1.0, 0.0, 0.0),
        y: new THREE.Vector3(0.0, 1.0, 0.0),
        z: new THREE.Vector3(0.0, 0.0, 1.0),
    };
    const gridColor = new THREE.Color(K3D.parameters.gridColor);
>>>>>>> 1ebcb934

    // axes Helper
    updateAxesHelper = !K3D.parameters.axesHelper || (K3D.parameters.axesHelper && !axesHelper.x);

    if (axesHelper.x && !updateAxesHelper) {
        updateAxesHelper |= K3D.parameters.axes[0] !== axesHelper.x.text
            || K3D.parameters.axes[1] !== axesHelper.y.text
            || K3D.parameters.axes[2] !== axesHelper.z.text;
    }

    if (updateAxesHelper) {
        ['x', 'y', 'z'].forEach((axis) => {
            if (axesHelper[axis]) {
                axesHelper[axis].onRemove();
                axesHelper.scene.remove(axesHelper[axis]);
                axesHelper[axis] = null;
            }
        });

        if (axesHelper.arrows) {
            axesHelper.scene.remove(axesHelper.arrows);
            axesHelper.arrows = null;
        }
    }

    if (updateAxesHelper) {
        if (K3D.parameters.axesHelper > 1) {
            axesHelper.width = K3D.parameters.axesHelper;
            axesHelper.height = K3D.parameters.axesHelper;
        } else if (K3D.parameters.axesHelper > 0) {
            axesHelper.width = 100;
            axesHelper.height = 100;
        }

        if (K3D.parameters.axesHelper > 0) {
            generateAxesHelper(K3D, axesHelper).forEach((p) => {
                promises.push(p);
            });
        }
    }

    if (K3D.parameters.gridAutoFit || force) {
        // Grid generation

        sceneBoundingBox = K3D.getSceneBoundingBox() || sceneBoundingBox;

        // cleanup previous data
        cleanup(grids, this.gridScene);

        // generate new one
        size = sceneBoundingBox.getSize(new THREE.Vector3());
        majorScale = pow10ceil(Math.max(size.x, size.y, size.z)) / 10.0;
        minorScale = majorScale / 10.0;

        ensureTwoTicksOnGrids(sceneBoundingBox, majorScale);

        sceneBoundingBox.min = new THREE.Vector3(
            Math.floor(sceneBoundingBox.min.x / majorScale) * majorScale,
            Math.floor(sceneBoundingBox.min.y / majorScale) * majorScale,
            Math.floor(sceneBoundingBox.min.z / majorScale) * majorScale,
        );

        sceneBoundingBox.max = new THREE.Vector3(
            Math.ceil(sceneBoundingBox.max.x / majorScale) * majorScale,
            Math.ceil(sceneBoundingBox.max.y / majorScale) * majorScale,
            Math.ceil(sceneBoundingBox.max.z / majorScale) * majorScale,
        );

        size = sceneBoundingBox.getSize(new THREE.Vector3());

        grids.planes = {
            x: [
                {
                    normal: new THREE.Vector3(-1.0, 0.0, 0.0),
                    p1: new THREE.Vector3(sceneBoundingBox.max.x, sceneBoundingBox.min.y, sceneBoundingBox.min.z),
                    p2: sceneBoundingBox.max,
                },
                {
                    normal: new THREE.Vector3(1.0, 0.0, 0.0),
                    p1: sceneBoundingBox.min,
                    p2: new THREE.Vector3(sceneBoundingBox.min.x, sceneBoundingBox.max.y, sceneBoundingBox.max.z),
                }],
            y: [
                {
                    normal: new THREE.Vector3(0.0, -1.0, 0.0),
                    p1: new THREE.Vector3(sceneBoundingBox.min.x, sceneBoundingBox.max.y, sceneBoundingBox.min.z),
                    p2: sceneBoundingBox.max,
                },
                {
                    normal: new THREE.Vector3(0.0, 1.0, 0.0),
                    p1: sceneBoundingBox.min,
                    p2: new THREE.Vector3(sceneBoundingBox.max.x, sceneBoundingBox.min.y, sceneBoundingBox.max.z),
                }],
            z: [
                {
                    normal: new THREE.Vector3(0.0, 0.0, -1.0),
                    p1: new THREE.Vector3(sceneBoundingBox.min.x, sceneBoundingBox.min.y, sceneBoundingBox.max.z),
                    p2: sceneBoundingBox.max,
                },
                {
                    normal: new THREE.Vector3(0.0, 0.0, 1.0),
                    p1: sceneBoundingBox.min,
                    p2: new THREE.Vector3(sceneBoundingBox.max.x, sceneBoundingBox.max.y, sceneBoundingBox.min.z),
                }],
        };

        // expand sceneBoundingBox to avoid labels overlapping
        extendedSceneBoundingBox = sceneBoundingBox.clone().expandByScalar(majorScale * 0.15);

        originalEdges = generateEdgesPoints(sceneBoundingBox);
        extendedEdges = generateEdgesPoints(extendedSceneBoundingBox);

        Object.keys(originalEdges).forEach((key) => {
            grids.labelsOnEdges[key] = {};
            grids.labelsOnEdges[key].v = originalEdges[key];
            grids.labelsOnEdges[key].p = extendedEdges[key];
            grids.labelsOnEdges[key].labels = [];
        });

        // create labels
        Object.keys(grids.labelsOnEdges).forEach((key) => {
            const iterateAxis = _.difference(['x', 'y', 'z'], key.replace(/[^xyz]/g, '').split(''))[0];
            const iterationCount = size[iterateAxis] / majorScale;
            const deltaValue = unitVectors[iterateAxis].clone().multiplyScalar(majorScale);
            const deltaPosition = unitVectors[iterateAxis].clone().multiplyScalar(
                grids.labelsOnEdges[key].p[0].distanceTo(grids.labelsOnEdges[key].p[1]) / iterationCount,
            );
            let j;
            let v;
            let p;
            let label;

            for (j = 1; j <= iterationCount - 1; j++) {
                v = grids.labelsOnEdges[key].v[0].clone().add(deltaValue.clone().multiplyScalar(j));
                p = grids.labelsOnEdges[key].p[0].clone().add(deltaPosition.clone().multiplyScalar(j));

<<<<<<< HEAD

                label = new Text.create({
                    'position': p.toArray(),
                    'reference_point': 'cc',
                    'color': labelColor,
                    'text': parseFloat((v[iterateAxis]).toFixed(15)).toString(),
                    'size': 0.75
=======
                label = Text.create({
                    position: p.toArray(),
                    reference_point: 'cc',
                    color: 0x444444,
                    text: parseFloat((v[iterateAxis]).toFixed(15)).toString(),
                    size: 0.75,
>>>>>>> 1ebcb934
                }, K3D);

                /* jshint loopfunc: true */
                promises.push(label.then((obj) => {
                    grids.labelsOnEdges[key].labels.push(obj);
                }));
                /* jshint loopfunc: false */
            }

            // add axis label
            const middleValue = grids.labelsOnEdges[key].v[0].clone().add(
                (new THREE.Vector3()).subVectors(grids.labelsOnEdges[key].v[1], grids.labelsOnEdges[key].v[0])
                    .multiplyScalar(0.5),
            );

            const middlePosition = grids.labelsOnEdges[key].p[0].clone().add(
                (new THREE.Vector3()).subVectors(grids.labelsOnEdges[key].p[1], grids.labelsOnEdges[key].p[0])
                    .multiplyScalar(0.5),
            );

            const middle = middlePosition.add(
                (new THREE.Vector3()).subVectors(middlePosition, middleValue).multiplyScalar(2.0),
            );

<<<<<<< HEAD
            axisLabel = new Text.create({
                'position': middle.toArray(),
                'reference_point': 'cc',
                'color': labelColor,
                'text': K3D.parameters.axes[['x', 'y', 'z'].indexOf(iterateAxis)],
                'size': 1.0
=======
            const axisLabel = Text.create({
                position: middle.toArray(),
                reference_point: 'cc',
                color: 0x444444,
                text: K3D.parameters.axes[['x', 'y', 'z'].indexOf(iterateAxis)],
                size: 1.0,
>>>>>>> 1ebcb934
            }, K3D);

            axisLabel.then((obj) => {
                grids.labelsOnEdges[key].labels.push(obj);
            });
        });

        // create grids
        Object.keys(grids.planes).forEach(function (axis) {
            grids.planes[axis].forEach(function (plane) {
                let vertices = [];
                const widths = [];
                const colors = [];
                const iterableAxes = ['x', 'y', 'z'].filter((val) => val !== axis);
                const line = new MeshLine.MeshLine();
                const material = new MeshLine.MeshLineMaterial({
                    color: new THREE.Color(1.0, 1.0, 1.0),
                    opacity: 0.75,
                    sizeAttenuation: true,
                    transparent: true,
                    lineWidth: minorScale * 0.05,
                    resolution: new THREE.Vector2(K3D.getWorld().width, K3D.getWorld().height),
                    side: THREE.DoubleSide,
                });

                iterableAxes.forEach((iterateAxis) => {
                    const delta = unitVectors[iterateAxis].clone().multiplyScalar(minorScale);
                    let p1;
                    let p2;
                    let
                        j;

                    for (j = 0; j <= size[iterateAxis] / minorScale; j++) {
                        p1 = plane.p1.clone().add(delta.clone().multiplyScalar(j));
                        vertices = vertices.concat(p1.toArray());
                        p2 = plane.p2.clone();
                        p2[iterateAxis] = p1[iterateAxis];
                        vertices = vertices.concat(p2.toArray());

                        if (j % 10 === 0) {
                            widths.push(1.5, 1.5);
                            colors.push(gridColor.r * 0.72, gridColor.g * 0.72, gridColor.b * 0.72);
                            colors.push(gridColor.r * 0.72, gridColor.g * 0.72, gridColor.b * 0.72);
                        } else {
                            widths.push(1.0, 1.0);
                            colors.push(gridColor.r, gridColor.g, gridColor.b);
                            colors.push(gridColor.r, gridColor.g, gridColor.b);
                        }
                    }
                }, this);

                line.setGeometry(new Float32Array(vertices), true, widths, colors);
                line.geometry.computeBoundingSphere();
                line.geometry.computeBoundingBox();

                plane.obj = new THREE.Mesh(line.geometry, material);

                this.gridScene.add(plane.obj);
            }, this);
        }, this);
    }

    // Dynamic setting far clipping plane
    const fullSceneBoundingBox = sceneBoundingBox.clone();
    Object.keys(grids.planes).forEach(function (axis) {
        grids.planes[axis].forEach((plane) => {
            fullSceneBoundingBox.union(plane.obj.geometry.boundingBox.clone());
        }, this);
    }, this);

    const fullSceneDiameter = fullSceneBoundingBox.getSize(new THREE.Vector3()).length();

    const camDistance = (fullSceneDiameter / 2.0) / Math.sin(THREE.Math.degToRad(K3D.parameters.camera_fov / 2.0));

    this.camera.far = (camDistance + fullSceneDiameter / 2) * 5.0;
    this.camera.near = fullSceneDiameter * 0.0001;
    this.camera.updateProjectionMatrix();

    rebuildSceneDataPromises = promises;

    return Promise.all(promises).then((v) => {
        rebuildSceneDataPromises = null;
        return v;
    });
}

function refreshGrid(K3D, grids) {
    /* jshint validthis:true */
    const visiblePlanes = [];
    const cameraDirection = new THREE.Vector3();

    this.camera.getWorldDirection(cameraDirection);

    Object.keys(grids.planes).forEach((axis) => {
        const dot1 = grids.planes[axis][0].normal.dot(cameraDirection);
        const dot2 = grids.planes[axis][1].normal.dot(cameraDirection);

        grids.planes[axis][0].obj.visible = dot1 <= dot2 && K3D.parameters.gridVisible;
        grids.planes[axis][1].obj.visible = dot1 > dot2 && K3D.parameters.gridVisible;

        if (grids.planes[axis][0].obj.visible) {
            visiblePlanes.push(`+${axis}`);
        }

        if (grids.planes[axis][1].obj.visible) {
            visiblePlanes.push(`-${axis}`);
        }
    }, this);

    Object.keys(grids.labelsOnEdges).forEach((key) => {
        const axes = key.match(/.{2}/g);
        const shouldBeVisible = _.intersection(axes, visiblePlanes).length === 1;

        grids.labelsOnEdges[key].labels.forEach((label) => {
            if (shouldBeVisible && K3D.parameters.gridVisible) {
                label.show();
            } else {
                label.hide();
            }
        });
    });
}

function raycast(K3D, x, y, camera, click, viewMode) {
    /* jshint validthis:true */
    const meshes = [];
    let intersect;
    let needRender = false;

    this.raycaster.setFromCamera(new THREE.Vector2(x, y), camera);

    this.K3DObjects.traverse((object) => {
        if (object.interactions) {
            meshes.push(object);
        }
    });

    if (meshes.length > 0) {
        intersect = this.raycaster.intersectObjects(meshes);

        if (intersect.length > 0) {
            intersect = intersect[0];
            K3D.getWorld().targetDOMNode.style.cursor = 'pointer';

            if (intersect.object.interactions && intersect.object.interactions.onHover) {
                needRender |= intersect.object.interactions.onHover(intersect, viewMode);
            }

            if (click) {
                if (intersect.object.interactions && intersect.object.interactions.onClick) {
                    needRender |= intersect.object.interactions.onClick(intersect, viewMode);
                }
            }
        } else {
            K3D.getWorld().targetDOMNode.style.cursor = 'auto';
        }
    }

    return needRender;
}

/**
 * Scene initializer for Three.js library
 * @this K3D.Core~world
 * @method Scene
 * @memberof K3D.Providers.ThreeJS.Initializers
 */
module.exports = {
    Init(K3D) {
        const initialLightIntensity = {
            ambient: 0.2,
            key: 0.4,
            head: 0.15,
            fill: 0.15,
            back: 0.1,
        };
        const ambientLight = new THREE.AmbientLight(0xffffff);
        const grids = {
            planes: {},
            labelsOnEdges: {},
        };
        const self = this;

        this.lights = [];
        this.raycaster = new THREE.Raycaster();
        this.raycaster.firstHitOnly = true;

        // https://www.vtk.org/doc/release/5.0/html/a01682.html
        // A LightKit consists of three lights, a key light, a fill light, and a headlight. The main light is the key
        // light. It is usually positioned so that it appears like an overhead light (like the sun, or a ceiling light).
        // It is generally positioned to shine down on the scene from about a 45 degree angle vertically and at least a
        // little offset side to side. The key light usually at least about twice as bright as the total of all other
        // lights in the scene to provide good modeling of object features.

        // The other lights in the kit (the fill light, headlight, and a pair of back lights) are weaker sources that
        // provide extra illumination to fill in the spots that the key light misses. The fill light is usually
        // positioned across from or opposite from the key light (though still on the same side of the object as the
        // camera) in order to simulate diffuse reflections from other objects in the scene. The headlight, always
        // located at the position of the camera, reduces the contrast between areas lit by the key and fill light.
        // The two back lights, one on the left of the object as seen from the observer and one on the right, fill on
        // the high-contrast areas behind the object. To enforce the relationship between the different lights, the
        // intensity of the fill, back and headlights are set as a ratio to the key light brightness. Thus, the
        // brightness of all the lights in the scene can be changed by changing the key light intensity.

        this.keyLight = new THREE.DirectionalLight(0xffffff); // key
        this.headLight = new THREE.DirectionalLight(0xffffff); // head
        this.fillLight = new THREE.DirectionalLight(0xffffff); // fill
        this.backLight = new THREE.DirectionalLight(0xffffff); // back

        this.keyLight.position.set(0.25, 1, 1.0);
        this.headLight.position.set(0, 0, 1);
        this.fillLight.position.set(-0.25, -1, 1.0);
        this.backLight.position.set(-2.5, 0.4, -1);

        this.scene = new THREE.Scene();
        this.gridScene = new THREE.Scene();

        this.axesHelper.scene = new THREE.Scene();
        this.K3DObjects = new THREE.Group();

        [this.keyLight, this.headLight, this.fillLight, this.backLight].forEach((light) => {
            self.camera.add(light);
            self.camera.add(light.target);
            // self.scene.add(new THREE.DirectionalLightHelper(light, 1.0, 0xff0000));
        });

        this.scene.add(ambientLight);
        this.scene.add(this.camera);
        this.scene.add(this.K3DObjects);

        this.cleanup = cleanup.bind(this, grids, this.gridScene);

        K3D.rebuildSceneData = rebuildSceneData.bind(this, K3D, grids, this.axesHelper);
        K3D.getSceneBoundingBox = getSceneBoundingBox.bind(this);
        K3D.refreshGrid = refreshGrid.bind(this, K3D, grids);

        K3D.rebuildSceneData().then(() => {
            K3D.refreshGrid();
            K3D.render();
        });

        this.recalculateLights = function (value) {
            if (value <= 1.0) {
                ambientLight.intensity = 1.0 - (1.0 - initialLightIntensity.ambient) * value;
            } else {
                ambientLight.intensity = initialLightIntensity.ambient;
            }

            self.keyLight.intensity = initialLightIntensity.key * value;
            self.headLight.intensity = initialLightIntensity.head * value;
            self.fillLight.intensity = initialLightIntensity.fill * value;
            self.backLight.intensity = initialLightIntensity.back * value;

            self.backLight.visible = value > 0.0;
            self.headLight.visible = value > 0.0;
            self.fillLight.visible = value > 0.0;
            self.backLight.visible = value > 0.0;
        };

        K3D.on(K3D.events.MOUSE_MOVE, (coord) => {
            if (K3D.parameters.viewMode !== viewModes.view) {
                if (raycast.call(self, K3D, coord.x, coord.y, self.camera, false, K3D.parameters.viewMode)
                    && !K3D.autoRendering) {
                    K3D.render();
                }
            }
        });

        K3D.on(K3D.events.MOUSE_CLICK, (coord) => {
            if (K3D.parameters.viewMode !== viewModes.view) {
                if (raycast.call(self, K3D, coord.x, coord.y, self.camera, true, K3D.parameters.viewMode)
                    && !K3D.autoRendering) {
                    K3D.render();
                }
            }
        });

        K3D.on(K3D.events.RESIZED, function () {
            // update outlines
            Object.keys(grids.planes).forEach(function (axis) {
                grids.planes[axis].forEach((plane) => {
                    const objResolution = plane.obj.material.uniforms.resolution;

                    objResolution.value.x = K3D.getWorld().width;
                    objResolution.value.y = K3D.getWorld().height;
                }, this);
            }, this);
        });
    },
};<|MERGE_RESOLUTION|>--- conflicted
+++ resolved
@@ -9,7 +9,6 @@
 let rebuildSceneDataPromises = null;
 
 function generateAxesHelper(K3D, axesHelper) {
-<<<<<<< HEAD
     var promises = [],
         colors = {
             'x': 0xff0000,
@@ -35,32 +34,6 @@
             'color': labelColor,
             'text': K3D.parameters.axes[order[axis]],
             'size': 0.75
-=======
-    const promises = [];
-    const colors = {
-        x: 0xff0000,
-        y: 0x0000ff,
-        z: 0x00ff00,
-    };
-    const directions = {
-        x: [1, 0, 0],
-        y: [0, 1, 0],
-        z: [0, 0, 1],
-    };
-    const order = {
-        x: 0,
-        y: 1,
-        z: 2,
-    };
-
-    ['x', 'y', 'z'].forEach((axis) => {
-        const label = Text.create({
-            position: new THREE.Vector3().fromArray(directions[axis]).multiplyScalar(1.1).toArray(),
-            reference_point: 'cc',
-            color: 0x444444,
-            text: K3D.parameters.axes[order[axis]],
-            size: 0.75,
->>>>>>> 1ebcb934
         }, K3D, axesHelper);
 
         promises.push(label.then((obj) => {
@@ -218,7 +191,6 @@
         ));
     }
 
-<<<<<<< HEAD
     var promises = [],
         fullSceneBoundingBox,
         fullSceneDiameter,
@@ -238,23 +210,6 @@
         },
         gridColor = new THREE.Color(K3D.parameters.gridColor),
         labelColor = new THREE.Color(K3D.parameters.labelColor);
-=======
-    const promises = [];
-    let originalEdges;
-    let updateAxesHelper;
-    let extendedEdges;
-    let size;
-    let majorScale;
-    let minorScale;
-    let sceneBoundingBox = new THREE.Box3().setFromArray(K3D.parameters.grid);
-    let extendedSceneBoundingBox;
-    const unitVectors = {
-        x: new THREE.Vector3(1.0, 0.0, 0.0),
-        y: new THREE.Vector3(0.0, 1.0, 0.0),
-        z: new THREE.Vector3(0.0, 0.0, 1.0),
-    };
-    const gridColor = new THREE.Color(K3D.parameters.gridColor);
->>>>>>> 1ebcb934
 
     // axes Helper
     updateAxesHelper = !K3D.parameters.axesHelper || (K3D.parameters.axesHelper && !axesHelper.x);
@@ -391,22 +346,13 @@
                 v = grids.labelsOnEdges[key].v[0].clone().add(deltaValue.clone().multiplyScalar(j));
                 p = grids.labelsOnEdges[key].p[0].clone().add(deltaPosition.clone().multiplyScalar(j));
 
-<<<<<<< HEAD
-
                 label = new Text.create({
                     'position': p.toArray(),
                     'reference_point': 'cc',
                     'color': labelColor,
                     'text': parseFloat((v[iterateAxis]).toFixed(15)).toString(),
                     'size': 0.75
-=======
-                label = Text.create({
-                    position: p.toArray(),
-                    reference_point: 'cc',
-                    color: 0x444444,
-                    text: parseFloat((v[iterateAxis]).toFixed(15)).toString(),
-                    size: 0.75,
->>>>>>> 1ebcb934
+
                 }, K3D);
 
                 /* jshint loopfunc: true */
@@ -431,21 +377,13 @@
                 (new THREE.Vector3()).subVectors(middlePosition, middleValue).multiplyScalar(2.0),
             );
 
-<<<<<<< HEAD
             axisLabel = new Text.create({
                 'position': middle.toArray(),
                 'reference_point': 'cc',
                 'color': labelColor,
                 'text': K3D.parameters.axes[['x', 'y', 'z'].indexOf(iterateAxis)],
                 'size': 1.0
-=======
-            const axisLabel = Text.create({
-                position: middle.toArray(),
-                reference_point: 'cc',
-                color: 0x444444,
-                text: K3D.parameters.axes[['x', 'y', 'z'].indexOf(iterateAxis)],
-                size: 1.0,
->>>>>>> 1ebcb934
+
             }, K3D);
 
             axisLabel.then((obj) => {
