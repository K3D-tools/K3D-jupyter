const THREE = require('three');
const katex = require('katex');

/**
 * Loader strategy to handle LaTex object
 * @method DOM
 * @memberof K3D.Providers.ThreeJS.Objects
 * @param {Object} config all configurations params from JSON
 * @param {K3D}
 * @return {Object} 3D object ready to render
 */
module.exports = {
    create(config, K3D, axesHelper) {
        config.visible = typeof (config.visible) !== 'undefined' ? config.visible : true;
        config.color = typeof (config.color) !== 'undefined' ? config.color : 0;
        config.text = typeof (config.text) !== 'undefined' ? config.text : '\\KaTeX';

        const { text } = config;
        const { color } = config;
        const referencePoint = config.reference_point || 'lb';
        const size = config.size || 1;
        const { position } = config;
        const object = new THREE.Object3D();
        const domElement = document.createElement('div');
        const world = K3D.getWorld();
        const { overlayDOMNode } = world;

        if (config.is_html) {
            domElement.innerHTML = text;
            domElement.style.cssText = 'pointer-events: all';
        } else {
            domElement.innerHTML = katex.renderToString(text, { displayMode: true });
        }

        domElement.style.position = 'absolute';
        domElement.style.color = colorToHex(color);
        domElement.style.fontSize = `${size}em`;

        if (config.label_box) {
            domElement.style.padding = '5px';
            domElement.style.background = K3D.getWorld().targetDOMNode.style.backgroundColor;
            domElement.style.border = `1px solid ${colorToHex(color)}`;
            domElement.style.borderRadius = '10px';
        }

        overlayDOMNode.appendChild(domElement);

        object.position.set(position[0], position[1], position[2]);
        object.text = text;
        object.updateMatrixWorld();

        function render() {
            let coord;
            let x;
            let y;

            if (domElement.style.display === 'hidden') {
                return;
            }

            if (axesHelper) {
                coord = toScreenPosition(object, {
                    width: axesHelper.width,
                    height: axesHelper.height,
                    offsetX: world.width - axesHelper.width,
                    offsetY: world.height - axesHelper.height,
                },
                axesHelper.camera);
            } else {
                coord = toScreenPosition(object, {
                    width: world.width,
                    height: world.height,
                    offsetX: 0,
                    offsetY: 0,
                },
                world.camera);
            }

            switch (referencePoint[0]) {
                case 'l':
                    x = `${coord.x}px`;
                    break;
                case 'c':
                    x = `calc(${coord.x}px - 50%)`;
                    break;
                case 'r':
                    x = `calc(${coord.x}px - 100%)`;
                    break;
                default:
                    break;
            }

            switch (referencePoint[1]) {
                case 't':
                    y = `${coord.y}px`;
                    break;
                case 'c':
                    y = `calc(${coord.y}px - 50%)`;
                    break;
                case 'b':
                    y = `calc(${coord.y}px - 100%)`;
                    break;
                default:
                    break;
            }

            domElement.style.transform = `translate(${x},${y})`;
            domElement.style.zIndex = config.on_top ? 16777271 - Math.round(coord.z * 1e6) : '15';
        }

        const listenersId = K3D.on(K3D.events.RENDERED, render);

        object.onRemove = function () {
            if (overlayDOMNode.contains(domElement)) {
                overlayDOMNode.removeChild(domElement);
            }

            K3D.off(K3D.events.RENDERED, listenersId);
        };

        object.hide = function () {
            domElement.style.display = 'none';
        };

        object.show = function () {
            domElement.style.display = 'block';
        };

        object.show();

        return Promise.resolve(object);
    },
};

function toScreenPosition(obj, viewport, camera) {
    const vector = new THREE.Vector3();
    const widthHalf = 0.5 * viewport.width;
    const heightHalf = 0.5 * viewport.height;

    obj.updateMatrixWorld();
    vector.setFromMatrixPosition(obj.matrixWorld);

    if (camera.frustum && !camera.frustum.containsPoint(vector)) {
        return {
            x: -1000,
            y: -1000,
            z: -1000,
        };
    }

    vector.project(camera);

    vector.x = (vector.x + 1) * widthHalf + viewport.offsetX;
    vector.y = (-vector.y + 1) * heightHalf + viewport.offsetY;

    return {
        x: Math.round(vector.x),
        y: Math.round(vector.y),
        z: vector.z,
    };
}

function colorToHex(color) {
<<<<<<< HEAD
    return '#' + color.getHexString();
=======
    color = parseInt(color, 10) + 0x1000000;

    return `#${color.toString(16).substr(1)}`;
>>>>>>> 1ebcb934
}<|MERGE_RESOLUTION|>--- conflicted
+++ resolved
@@ -161,11 +161,5 @@
 }
 
 function colorToHex(color) {
-<<<<<<< HEAD
     return '#' + color.getHexString();
-=======
-    color = parseInt(color, 10) + 0x1000000;
-
-    return `#${color.toString(16).substr(1)}`;
->>>>>>> 1ebcb934
 }