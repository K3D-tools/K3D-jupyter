--- conflicted
+++ resolved
@@ -168,17 +168,6 @@
 
     objects = []
 
-<<<<<<< HEAD
-    def __init__(self, antialias=3, background_color=0xFFFFFF, camera_auto_fit=True, grid_auto_fit=True,
-                 grid_visible=True, height=512, voxel_paint_color=0, grid=(-1, -1, -1, 1, 1, 1), screenshot_scale=2.0,
-                 lighting=1.5, time=0.0, fps_meter=False, menu_visibility=True, colorbar_object_id=-1,
-                 rendering_steps=1, axes=['x', 'y', 'z'], camera_no_rotate=False,
-                 camera_no_zoom=False, camera_rotate_speed=1.0, camera_zoom_speed=1.2, camera_pan_speed=0.3,
-                 snapshot_include_js=True, camera_no_pan=False, camera_fov=45.0, axes_helper=1.0,
-                 name=None, mode='view', camera_mode='trackball', manipulate_mode='translate', auto_rendering=True,
-                 fps=25.0,
-                 grid_color=0xe6e6e6, label_color=0x444444, *args, **kwargs):
-=======
     def __init__(
         self,
         antialias=3,
@@ -214,10 +203,10 @@
         auto_rendering=True,
         fps=25.0,
         grid_color=0xE6E6E6,
+        label_color=0x444444,
         *args,
         **kwargs
     ):
->>>>>>> 1ebcb934
         super(Plot, self).__init__()
 
         self.antialias = antialias
