--- conflicted
+++ resolved
@@ -1509,43 +1509,6 @@
         multiple: `Int`
             For future usage"""
 
-<<<<<<< HEAD
-    return VoxelChunk(voxels=np.array(voxels, np.uint8),
-                      coord=np.array(coord, np.uint32),
-                      multiple=multiple,
-                      compression_level=compression_level)
-
-
-def plot(height=512,
-         antialias=3,
-         background_color=0xffffff,
-         camera_auto_fit=True,
-         grid_auto_fit=True,
-         grid_visible=True,
-         screenshot_scale=2.0,
-         grid=(-1, -1, -1, 1, 1, 1),
-         grid_color=0xe6e6e6,
-         label_color=0x444444,
-         lighting=1.5,
-         menu_visibility=True,
-         voxel_paint_color=0,
-         colorbar_object_id=-1,
-         camera_fov=60.0,
-         time=0.0,
-         axes=['x', 'y', 'z'],
-         axes_helper=1.0,
-         name=None,
-         camera_mode='trackball',
-         snapshot_include_js=True,
-         auto_rendering=True,
-         camera_no_zoom=False,
-         camera_no_rotate=False,
-         camera_no_pan=False,
-         camera_rotate_speed=1.0,
-         camera_zoom_speed=1.2,
-         camera_pan_speed=0.3,
-         fps=25.0):
-=======
     return VoxelChunk(
         voxels=np.array(voxels, np.uint8),
         coord=np.array(coord, np.uint32),
@@ -1564,6 +1527,7 @@
     screenshot_scale=2.0,
     grid=(-1, -1, -1, 1, 1, 1),
     grid_color=0xE6E6E6,
+    label_color=0x444444,
     lighting=1.5,
     menu_visibility=True,
     voxel_paint_color=0,
@@ -1585,7 +1549,6 @@
     camera_damping_factor=0.0,
     fps=25.0,
 ):
->>>>>>> 1ebcb934
     """Create a K3D Plot widget.
 
     This creates the main widget for displaying 3D objects.
@@ -1659,20 +1622,7 @@
             Fps of animation.
         grid: `array_like`.
             6-element tuple specifying the bounds of the plot grid (x0, y0, z0, x1, y1, z1)."""
-<<<<<<< HEAD
-    return Plot(antialias=antialias,
-                background_color=background_color,
-                lighting=lighting, time=time, colorbar_object_id=colorbar_object_id,
-                camera_auto_fit=camera_auto_fit, grid_auto_fit=grid_auto_fit,
-                grid_visible=grid_visible, grid_color=grid_color, label_color=label_color,
-                height=height, menu_visibility=menu_visibility,
-                voxel_paint_color=voxel_paint_color, grid=grid,
-                axes=axes, axes_helper=axes_helper, screenshot_scale=screenshot_scale, camera_fov=camera_fov,
-                name=name, camera_mode=camera_mode, snapshot_include_js=snapshot_include_js,
-                camera_no_zoom=camera_no_zoom, camera_no_rotate=camera_no_rotate, camera_no_pan=camera_no_pan,
-                camera_rotate_speed=camera_rotate_speed, camera_zoom_speed=camera_zoom_speed,
-                camera_pan_speed=camera_pan_speed, auto_rendering=auto_rendering, fps=fps)
-=======
+    
     return Plot(
         antialias=antialias,
         background_color=background_color,
@@ -1683,6 +1633,7 @@
         grid_auto_fit=grid_auto_fit,
         grid_visible=grid_visible,
         grid_color=grid_color,
+        label_color=label_color,
         height=height,
         menu_visibility=menu_visibility,
         voxel_paint_color=voxel_paint_color,
@@ -1703,5 +1654,4 @@
         camera_pan_speed=camera_pan_speed,
         auto_rendering=auto_rendering,
         fps=fps,
-    )
->>>>>>> 1ebcb934
+    )